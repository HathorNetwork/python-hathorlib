# Copyright 2020 Hathor Labs
#
# Licensed under the Apache License, Version 2.0 (the "License");
# you may not use this file except in compliance with the License.
# You may obtain a copy of the License at
#
#    http://www.apache.org/licenses/LICENSE-2.0
#
# Unless required by applicable law or agreed to in writing, software
# distributed under the License is distributed on an "AS IS" BASIS,
# WITHOUT WARRANTIES OR CONDITIONS OF ANY KIND, either express or implied.
# See the License for the specific language governing permissions and
# limitations under the License.

[tool.poetry]
name = "hathorlib"
version = "0.1.1"
description = "Hathor Network base objects library"
authors = ["Hathor Team <contact@hathor.network>"]
license = "Apache-2.0"
readme = "README.md"
homepage = "https://hathor.network/"
repository = "https://github.com/HathorNetwork/python-hathorlib/"
# https://pypi.org/classifiers/
classifiers = [
    "Programming Language :: Python :: 3.6",
    "Programming Language :: Python :: 3.7",
    "Programming Language :: Python :: 3.8",
    "Operating System :: OS Independent",
    "License :: OSI Approved :: Apache Software License",
]
include = ["hathorlib/py.typed"]
exclude = ["tests", "tests.*"]

[tool.poetry.dependencies]
python = ">=3.6,<4.0"
base58 = ">=2.1.0"
structlog = {version = ">=20.0.0", optional = true}
aiohttp = {version = ">=3.7.0", optional = true}
cryptography = ">=3.3.1"

# TODO: We should migrate from asynctest to pytest-asyncio when we raise our minimum Python version to 3.7
[tool.poetry.dev-dependencies]
isort = ">=5.7.0"
mypy = ">=0.812"
pytest = ">=6.2.0"
pytest-cov = ">=2.11.0"
flake8 = "^4.0.1"
<<<<<<< HEAD
asynctest = "^0.13.0"
=======
>>>>>>> 6eb11698

[tool.poetry.extras]
client = ["aiohttp", "structlog"]

<<<<<<< HEAD
=======
[tool.isort]
combine_as_imports = true
default_section = "THIRDPARTY"
include_trailing_comma = true
known_first_party = "hathorlib,tests"
line_length = 119
multi_line_output = 3

>>>>>>> 6eb11698
[build-system]
requires = ["poetry-core"]
build-backend = "poetry.core.masonry.api"<|MERGE_RESOLUTION|>--- conflicted
+++ resolved
@@ -46,16 +46,11 @@
 pytest = ">=6.2.0"
 pytest-cov = ">=2.11.0"
 flake8 = "^4.0.1"
-<<<<<<< HEAD
 asynctest = "^0.13.0"
-=======
->>>>>>> 6eb11698
 
 [tool.poetry.extras]
 client = ["aiohttp", "structlog"]
 
-<<<<<<< HEAD
-=======
 [tool.isort]
 combine_as_imports = true
 default_section = "THIRDPARTY"
@@ -64,7 +59,6 @@
 line_length = 119
 multi_line_output = 3
 
->>>>>>> 6eb11698
 [build-system]
 requires = ["poetry-core"]
 build-backend = "poetry.core.masonry.api"